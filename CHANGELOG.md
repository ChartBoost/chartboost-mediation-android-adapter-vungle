--- conflicted
+++ resolved
@@ -3,13 +3,8 @@
 Note the first digit of every adapter version corresponds to the major version of the Chartboost Mediation SDK compatible with that adapter. 
 Adapters are compatible with any Chartboost Mediation SDK version within that major version.
 
-<<<<<<< HEAD
 ### 5.7.4.0.0
 - This version of the adapter supports Chartboost Mediation SDK version 5.+.
-
-=======
->>>>>>> de1899f3
-### 4.7.4.0.0
 - This version of the adapter has been certified with Vungle SDK 7.4.0.
 
 ### 4.7.3.2.0
@@ -21,12 +16,9 @@
 ### 4.7.3.0.0
 - This version of the adapter has been certified with Vungle SDK 7.3.0.
 
-<<<<<<< HEAD
 ### 4.7.1.0.2
 - Add function allow publishers to set a boolean consent value for the Vungle SDK consent info.
 
-=======
->>>>>>> de1899f3
 ### 4.7.1.0.1
 - Fix memory leaks that could occur when fullscreen ads are shown from an `Activity`.
 
